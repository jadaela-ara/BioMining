--- conflicted
+++ resolved
@@ -1180,7 +1180,6 @@
     }
 }
 
-<<<<<<< HEAD
 
 double BiologicalNetwork::getNetworkComplexity() const
 {
@@ -1191,7 +1190,4 @@
     return 0.5; 
 }
 
-
-=======
->>>>>>> 859a7824
 #include "biological_network.moc"