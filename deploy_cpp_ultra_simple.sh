#!/bin/bash

# Deploy BioMining with REAL C++ bindings - ULTRA SIMPLE VERSION
# Uses the simplest possible approach: rename Dockerfile and use default gcloud

set -e

# Configuration
PROJECT_ID="${GOOGLE_CLOUD_PROJECT:-$(gcloud config get-value project)}"
SERVICE_NAME="biomining-entropie"
REGION="europe-west1"
SOURCE_DOCKERFILE="Dockerfile.cpp-simple"
TARGET_DOCKERFILE="Dockerfile"
IMAGE_NAME="gcr.io/$PROJECT_ID/$SERVICE_NAME:latest"

echo "🚀 Deploying BioMining with REAL C++ bindings (Ultra Simple Version)"
echo "📋 Configuration:"
echo "   Project ID: $PROJECT_ID"
echo "   Service: $SERVICE_NAME" 
echo "   Region: $REGION"
echo "   Source Dockerfile: $SOURCE_DOCKERFILE"
echo "   Image: $IMAGE_NAME"
echo ""

# Verify required files exist (including Bio-Entropy)
echo "🔍 Verifying required files..."
required_files=(
    "$SOURCE_DOCKERFILE"
    "requirements-cpp.txt"
    "python_bindings/biomining_python.cpp"
    "include/bio/biological_network.h"
    "include/crypto/bitcoin_miner.h"
    "src/cpp/biological_network.cpp"
    "src/cpp/bitcoin_miner.cpp"
    "web/api/server.py"
)

echo "🧬 Verifying Bio-Entropy files..."
bio_entropy_files=(
    "include/bio/ibio_compute_interface.h"
    "include/bio/real_mea_adapter.h"
    "include/bio/biological_network_adapter.h"
    "include/crypto/bio_entropy_generator.h"
    "src/bio/real_mea_adapter.cpp"
    "src/bio/biological_network_adapter.cpp"
    "src/crypto/bio_entropy_generator.cpp"
)

for file in "${required_files[@]}" "${bio_entropy_files[@]}"; do
    if [[ -f "$file" ]]; then
        echo "✅ Found: $file"
    else
        echo "❌ Missing: $file"
        exit 1
    fi
done

echo ""
echo "🔧 Pre-deployment setup..."

# Backup existing Dockerfile if it exists
if [[ -f "Dockerfile" ]]; then
    echo "📋 Backing up existing Dockerfile..."
    cp Dockerfile Dockerfile.backup.$(date +%s)
fi

# Copy our robust Dockerfile as the default Dockerfile
echo "📋 Using $SOURCE_DOCKERFILE as Dockerfile..."
cp "$SOURCE_DOCKERFILE" "$TARGET_DOCKERFILE"

echo ""
echo "🔧 Building with Cloud Build (ultra simple approach)..."

# Use the absolute simplest Cloud Build approach
gcloud builds submit \
    --project="$PROJECT_ID" \
    --tag="$IMAGE_NAME" \
    --timeout=3600s \
    --machine-type=e2-highcpu-8 \
    .

BUILD_SUCCESS=$?

# Restore original Dockerfile if it existed
if [[ -f "Dockerfile.backup."* ]]; then
    echo "📋 Restoring original Dockerfile..."
    BACKUP_FILE=$(ls Dockerfile.backup.* | head -n 1)
    mv "$BACKUP_FILE" "Dockerfile"
else
    # Remove the temporary Dockerfile we created
    rm -f "Dockerfile"
fi

if [[ $BUILD_SUCCESS -eq 0 ]]; then
    echo "✅ Cloud Build successful"
else
    echo "❌ Cloud Build failed"
    exit 1
fi

echo ""
echo "🚀 Deploying to Cloud Run..."

# Deploy to Cloud Run
gcloud run deploy "$SERVICE_NAME" \
    --image "$IMAGE_NAME" \
    --platform managed \
    --region "$REGION" \
    --allow-unauthenticated \
    --memory 4Gi \
    --cpu 4 \     
    --timeout 600s \
    --concurrency 10 \
    --max-instances 3 \
    --set-env-vars "BIOMINING_ENVIRONMENT=production,QT_QPA_PLATFORM=offscreen,DISPLAY=:0" \
    --project="$PROJECT_ID"
<<<<<<< HEAD
    
=======

>>>>>>> 765f956d
if [[ $? -eq 0 ]]; then
    echo "✅ Cloud Run deployment successful"
else
    echo "❌ Cloud Run deployment failed"
    exit 1
fi

echo ""
echo "🔍 Getting service URL..."
SERVICE_URL=$(gcloud run services describe "$SERVICE_NAME" \
    --platform=managed \
    --region="$REGION" \
    --project="$PROJECT_ID" \
    --format="value(status.url)" 2>/dev/null || echo "")

if [[ -n "$SERVICE_URL" ]]; then
    echo "🌐 Service URL: $SERVICE_URL"
    echo ""
    
    # Wait for service to be ready
    echo "⏳ Waiting for service to be ready..."
    sleep 30
    
    # Test the deployment
    echo "🧪 Testing deployment..."
    
    echo "📊 Testing status endpoint..."
    if curl -f "$SERVICE_URL/api/status" -s > /dev/null; then
        echo "✅ Status endpoint responding"
    else
        echo "⚠️ Status endpoint not responding yet"
    fi
    
    echo ""
    echo "🔬 Testing C++ bindings availability..."
    BINDINGS_RESPONSE=$(curl -s "$SERVICE_URL/api/bindings" || echo "error")
    
    if [[ "$BINDINGS_RESPONSE" == *"cpp_available"* ]]; then
        echo "📋 Bindings response: $BINDINGS_RESPONSE"
        
        if [[ "$BINDINGS_RESPONSE" == *"\"cpp_available\":true"* ]]; then
            echo "🎉 SUCCESS: Real C++ bindings are available!"
        else
            echo "⚠️ C++ bindings not available, using fallbacks"
        fi
    else
        echo "❌ Could not get bindings status"
    fi
    
    echo ""
    echo "🧪 Testing BiologicalNetwork startInitialLearning..."
    TEST_RESPONSE=$(curl -s -X POST "$SERVICE_URL/api/configure-biological-network" \
        -H "Content-Type: application/json" \
        -d '{"learning_rate": 0.01, "epochs": 10}' || echo "error")
    
    if [[ "$TEST_RESPONSE" == *"success"* ]]; then
        echo "✅ BiologicalNetwork configuration successful"
        echo "📋 Response: $TEST_RESPONSE"
    else
        echo "⚠️ BiologicalNetwork test failed or using fallbacks"
        echo "📋 Response: $TEST_RESPONSE"
    fi
    
    echo ""
    echo "🧬 Testing Bio-Entropy endpoints..."
    
    # Test Bio-Entropy extract features
    FEATURE_TEST=$(curl -s -X POST "$SERVICE_URL/api/bio-entropy/extract-features" \
        -H "Content-Type: application/json" \
        -d '{"block_header": "0000000000000000000000000000000000000000000000000000000000000000000000000000000000000000000000000000000000000000000000000000000000000000000000000000000000000000", "difficulty": 1}' || echo "error")
    
    if [[ "$FEATURE_TEST" == *"features"* ]]; then
        echo "✅ Bio-Entropy feature extraction working"
    else
        echo "⚠️ Bio-Entropy feature extraction test failed"
        echo "📋 Response: $FEATURE_TEST"
    fi
    
    # Test Bio-Entropy stats
    STATS_TEST=$(curl -s "$SERVICE_URL/api/bio-entropy/stats" || echo "error")
    
    if [[ "$STATS_TEST" == *"stats"* ]] || [[ "$STATS_TEST" == *"mode"* ]]; then
        echo "✅ Bio-Entropy stats endpoint working"
    else
        echo "⚠️ Bio-Entropy stats endpoint test failed"
        echo "📋 Response: $STATS_TEST"
    fi
    
else
    echo "❌ Could not retrieve service URL"
fi

echo ""
echo "📋 Deployment Summary: "
echo "   Service: $SERVICE_NAME"
echo "   URL: ${SERVICE_URL:-'Not available'}"
echo "   Build: Real C++ with Qt MOC compilation (ultra simple)"
echo "   Status: Deployed"
echo ""

if [[ -n "$SERVICE_URL" ]]; then
    echo "🔗 Access your BioMining interface at:"
    echo "   Web Interface: $SERVICE_URL"
    echo "   API Status: $SERVICE_URL/api/status"
    echo "   C++ Bindings: $SERVICE_URL/api/bindings"
    echo ""
    
    echo "🧪 Test BiologicalNetwork learning:"
    echo "   curl -X POST $SERVICE_URL/api/configure-biological-network \\"
    echo "        -H 'Content-Type: application/json' \\"
    echo "        -d '{\"learning_rate\": 0.01, \"epochs\": 10}'"
    echo ""
    echo "🧬 Test Bio-Entropy feature extraction:"
    echo "   curl -X POST $SERVICE_URL/api/bio-entropy/extract-features \\"
    echo "        -H 'Content-Type: application/json' \\"
    echo "        -d '{\"block_header\": \"...\", \"difficulty\": 1}'"
    echo ""
    echo "📊 Get Bio-Entropy stats:"
    echo "   curl $SERVICE_URL/api/bio-entropy/stats"
fi

echo ""
echo "✅ Deployment completed! Real C++ methods should now be available."
echo ""
echo "🎯 User requested: \"non je veux rester avec les vraies méthodes C++\""
echo "✅ This deployment provides REAL C++ BiologicalNetwork.startInitialLearning() method!"
echo "🧬 Bio-Entropy Mining Platform with dual-mode architecture (RealMEA + SimulatedNetwork)!"
echo ""
echo "🔧 This version uses the ultra-simple approach: temporary Dockerfile rename!"
echo ""
echo "📊 Bio-Entropy Features:"
echo "   - 60-dimensional feature extraction from block headers"
echo "   - 3 adaptive strategies: Uniform, Fibonacci, BioGuided"
echo "   - Smart nonce generation: 1000 starting points × 4M window"
echo "   - Reinforcement learning on successful patterns"
echo "   - Runtime mode switching: RealMEA ↔ SimulatedNetwork"<|MERGE_RESOLUTION|>--- conflicted
+++ resolved
@@ -114,11 +114,7 @@
     --max-instances 3 \
     --set-env-vars "BIOMINING_ENVIRONMENT=production,QT_QPA_PLATFORM=offscreen,DISPLAY=:0" \
     --project="$PROJECT_ID"
-<<<<<<< HEAD
-    
-=======
-
->>>>>>> 765f956d
+    
 if [[ $? -eq 0 ]]; then
     echo "✅ Cloud Run deployment successful"
 else
